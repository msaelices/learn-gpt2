"""Problem 1: Token & Position Embeddings

Learning objectives:
- Understand embeddings and their role in language models
- Implement token embeddings (vocabulary → vectors)
- Implement position embeddings (position → vectors)
- Combine embeddings and apply dropout

TODO: Complete the Embeddings class below by implementing __init__ and forward methods.
"""

import torch
import torch.nn as nn
from torch import Tensor


class Embeddings(nn.Module):
    """Token and position embeddings for GPT-2.

    This module combines token embeddings and position embeddings to create
    the input representation for the transformer.

    Attributes:
        wte: Token embedding layer (vocab_size → n_embd)
        wpe: Position embedding layer (n_positions → n_embd)
        drop: Dropout layer for regularization
    """

    def __init__(
        self,
        vocab_size: int = 50257,
        n_positions: int = 1024,
        n_embd: int = 768,
        embd_pdrop: float = 0.1,
    ) -> None:
        """Initialize token and position embeddings.

        Args:
            vocab_size: Size of the vocabulary (number of possible tokens).
            n_positions: Maximum sequence length supported.
            n_embd: Dimension of the embedding vectors.
            embd_pdrop: Dropout probability for embedding dropout.

        Hints:
            - Use nn.Embedding(num_embeddings, embedding_dim) for both token and position embeddings
            - Token embeddings: vocab_size → n_embd
            - Position embeddings: n_positions → n_embd
            - Use nn.Dropout for regularization (prevents overfitting by randomly zeroing elements during training)
        """
        super().__init__()

        self.wte = nn.Embedding(num_embeddings=vocab_size, embedding_dim=n_embd)
        self.wpe = nn.Embedding(num_embeddings=vocab_size, embedding_dim=n_embd)

<<<<<<< HEAD
        self.dropout = nn.Dropout(p=embd_pdrop)
=======
        # TODO: Create position embedding layer (wpe)
        # This should map n_positions position indices to n_embd dimensional vectors
        # Hint: self.wpe = nn.Embedding(...)
        raise NotImplementedError("Create position embedding layer (wpe)")

        # TODO: Create dropout layer
        # Dropout is a regularization technique that randomly zeros some elements
        # during training to prevent overfitting. It's applied to the combined embeddings
        # before they enter the transformer blocks.
        # Hint: Use nn.Dropout with the embd_pdrop parameter
        raise NotImplementedError("Create dropout layer")
>>>>>>> 00e30bdd

    def forward(self, input_ids: Tensor) -> Tensor:
        """Forward pass: convert token IDs to embeddings.

        Args:
            input_ids: Token IDs of shape (batch_size, seq_len)

        Returns:
            Combined embeddings of shape (batch_size, seq_len, n_embd)

        Hints:
            - Get batch_size and seq_len from input_ids.size()
            - Create position IDs: torch.arange(0, seq_len)
            - Position IDs must be on the same device as input_ids
            - Expand position IDs to match batch size
            - Lookup token embeddings: self.wte(input_ids)
            - Lookup position embeddings: self.wpe(position_ids)
            - Add them together element-wise
            - Apply dropout to the result
        """
        batch_size, seq_len = input_ids.size()

        # TODO: Create position indices [0, 1, 2, ..., seq_len-1]
        # Important: Make sure position_ids is on the same device as input_ids!
        position_ids = torch.arange(
            0,
            seq_len,
            device=input_ids.device,
        )

        # TODO: Expand position_ids to have a batch dimension
        # Shape should go from (seq_len,) to (batch_size, seq_len)
        position_ids = position_ids.unsqueeze(0).expand(batch_size, seq_len)

        # TODO: Get token embeddings
        # Expected shape: (batch_size, seq_len, n_embd)
        token_embeddings = self.wte(input_ids)

        # TODO: Get position embeddings
        # Expected shape: (batch_size, seq_len, n_embd)
        position_embeddings = self.wpe(position_ids)

        # TODO: Combine token and position embeddings by adding them
        embeddings = token_embeddings + position_embeddings

        # TODO: Apply dropout
<<<<<<< HEAD
        return self.dropout(embeddings)
=======
        # Dropout helps prevent overfitting by randomly zeroing ~10% of embedding values
        # during training. This forces the model to be more robust and not rely too heavily
        # on specific embedding dimensions. During evaluation, dropout is automatically disabled.
        # Hint: Remember self.drop defined before
        raise NotImplementedError("Apply dropout")

        # TODO: Return the final embeddings
        # Expected shape: (batch_size, seq_len, n_embd)
        raise NotImplementedError("Return embeddings")
>>>>>>> 00e30bdd


# Example usage (uncomment to test):
# if __name__ == "__main__":
#     # Create embeddings module
#     embeddings = Embeddings(vocab_size=50257, n_positions=1024, n_embd=768)
#
#     # Create sample input (batch_size=2, seq_len=10)
#     input_ids = torch.randint(0, 50257, (2, 10))
#
#     # Forward pass
#     output = embeddings(input_ids)
#
#     print(f"Input shape: {input_ids.shape}")
#     print(f"Output shape: {output.shape}")
#     print("Expected output shape: (2, 10, 768)")<|MERGE_RESOLUTION|>--- conflicted
+++ resolved
@@ -52,21 +52,7 @@
         self.wte = nn.Embedding(num_embeddings=vocab_size, embedding_dim=n_embd)
         self.wpe = nn.Embedding(num_embeddings=vocab_size, embedding_dim=n_embd)
 
-<<<<<<< HEAD
         self.dropout = nn.Dropout(p=embd_pdrop)
-=======
-        # TODO: Create position embedding layer (wpe)
-        # This should map n_positions position indices to n_embd dimensional vectors
-        # Hint: self.wpe = nn.Embedding(...)
-        raise NotImplementedError("Create position embedding layer (wpe)")
-
-        # TODO: Create dropout layer
-        # Dropout is a regularization technique that randomly zeros some elements
-        # during training to prevent overfitting. It's applied to the combined embeddings
-        # before they enter the transformer blocks.
-        # Hint: Use nn.Dropout with the embd_pdrop parameter
-        raise NotImplementedError("Create dropout layer")
->>>>>>> 00e30bdd
 
     def forward(self, input_ids: Tensor) -> Tensor:
         """Forward pass: convert token IDs to embeddings.
@@ -113,19 +99,7 @@
         embeddings = token_embeddings + position_embeddings
 
         # TODO: Apply dropout
-<<<<<<< HEAD
         return self.dropout(embeddings)
-=======
-        # Dropout helps prevent overfitting by randomly zeroing ~10% of embedding values
-        # during training. This forces the model to be more robust and not rely too heavily
-        # on specific embedding dimensions. During evaluation, dropout is automatically disabled.
-        # Hint: Remember self.drop defined before
-        raise NotImplementedError("Apply dropout")
-
-        # TODO: Return the final embeddings
-        # Expected shape: (batch_size, seq_len, n_embd)
-        raise NotImplementedError("Return embeddings")
->>>>>>> 00e30bdd
 
 
 # Example usage (uncomment to test):
